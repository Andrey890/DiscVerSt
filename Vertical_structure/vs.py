from enum import IntEnum

import numpy as np
from scipy.integrate import solve_ivp, quad
from scipy.optimize import minimize, root, newton, fsolve
from matplotlib import pyplot as plt
from astropy import constants as cnst
<<<<<<< HEAD
=======
import math
from enum import IntEnum
from vertstr import FindPi
>>>>>>> 0c87fe02
from matplotlib import rcParams

rcParams['text.usetex'] = True
rcParams['font.size'] = 14

sigmaSB = cnst.sigma_sb.cgs.value
R = cnst.R.cgs.value
G = cnst.G.cgs.value

xi0_kram = 5e24
zeta_kram = 1
gamma_kram = - 7 / 2
xi0_ff = 1.5e20  # BB AND FF, OPAL
zeta_ff = 1
gamma_ff = - 5 / 2
xi0_h = 1.0e-36  # H-scattering
zeta_h = 1 / 3
gamma_h = 10


class Vars(IntEnum):
    S = 0
    P = 1
    Q = 2
    T = 3


class VerticalStructure:
    mu = 0.6

    def __init__(self, Mx, alpha, r, F, z0):
        self.Mx = Mx
        self.GM = G * Mx
        self.alpha = alpha
        self.r = r
        self.F = F
        self.z0 = z0
        self.omegaK = np.sqrt(self.GM / self.r ** 3)

        self.Q_norm = self.Q0 = (3 / (8 * np.pi)) * F * self.omegaK / self.r ** 2
        self.P_norm = (4 / 3) * self.Q_norm / (self.alpha * self.z0 * self.omegaK)
        self.T_norm = self.omegaK ** 2 * self.mu * self.z0 ** 2 / R
        self.sigma_norm = 16 * self.Q_norm / (3 * self.alpha * self.z0 ** 2 * self.omegaK ** 3)

        self.Teff = (self.Q0 / sigmaSB) ** (1 / 4)

    def law_of_viscosity(self, P):
        return self.alpha * P

    def law_of_rho(self, P, T):
        return P * self.mu / (R * T)

    @staticmethod
    def opacity_h(rho, T):
        return xi0_h * (rho ** zeta_h) * (T ** gamma_h)

    @staticmethod
    def opacity_ff(rho, T):
        return xi0_ff * (rho ** zeta_ff) * (T ** gamma_ff)

    @staticmethod
    def opacity_kram(rho, T):
        return xi0_kram * (rho ** zeta_kram) * (T ** gamma_kram)

    def law_of_opacity(self, rho, T, kram=False):
        if kram:
            return self.opacity_kram(rho, T)
        if self.opacity_h(rho, T) < self.opacity_ff(rho, T):
            return self.opacity_h(rho, T)
        else:
            return self.opacity_ff(rho, T)

    def viscosity(self, y):
        return self.law_of_viscosity(y[Vars.P] * self.P_norm)

    def rho(self, y):
        return self.law_of_rho(y[Vars.P] * self.P_norm, y[Vars.T] * self.T_norm)

    def opacity(self, y):
        return self.law_of_opacity(self.rho(y), y[Vars.T] * self.T_norm)

    def photospheric_pressure_equation(self, tau, y):
        rho = self.law_of_rho(y, self.Teff * (1 / 2 + 3 * tau / 4) ** (1 / 4))
        xi = self.law_of_opacity(rho, self.Teff * (1 / 2 + 3 * tau / 4) ** (1 / 4))
        return self.z0 * self.omegaK ** 2 / xi

    def initial(self):
        solution = solve_ivp(
            self.photospheric_pressure_equation,
            [0, 2 / 3],
            [1e-8]
        )
        # assert solution.success
        # integral = quad(lambda x: (1 + 3 * x / 2) ** (9 / 8), 0, 2 / 3)[0]
        # A = math.sqrt(omegaK ** 2 * z0 * R * integral * Teff ** (9 / 2) / (xi0_kram * mu * 2 ** (1 / 8))) / P0
        # A = root(lambda P1: 3 * P0 * P1 / 2 - wqe(3 / 2, P0 * P1, z0), [0.5]).x[0]
        y = np.empty(4, dtype=np.float)
        y[Vars.S] = 0
        y[Vars.P] = solution.y[0][-1] / self.P_norm
        y[Vars.Q] = 1
        y[Vars.T] = self.Teff / self.T_norm
        return y

    def dydt(self, t, y):
        dy = np.empty(4)
        rho = self.rho(y)
        w_r_phi = self.viscosity(y)
        xi = self.opacity(y)
        dy[Vars.S] = rho * 2 * self.z0 / self.sigma_norm
        dy[Vars.P] = rho * (1 - t) * self.omegaK ** 2 * self.z0 ** 2 / self.P_norm
        dy[Vars.Q] = -(3 / 2) * self.z0 * self.omegaK * w_r_phi / self.Q_norm
        dy[Vars.T] = ((abs(y[Vars.Q]) / y[Vars.T] ** 3)
                      * 3 * xi * rho * self.z0 * self.Q_norm / (16 * sigmaSB * self.T_norm ** 4))
        return dy

    def integrate(self, t):
        assert t[0] == 0
        solution = solve_ivp(self.dydt, (t[0], t[-1]), self.initial(), t_eval=t)
        # assert solution.success
        return [solution.y, solution.message]

    def y_c(self):
        y = self.integrate([0, 1])
        return y[0][:, -1]

    def Pi_finder(self):
        Sigma0 = self.y_c()[Vars.S] * self.sigma_norm
        T_C = self.y_c()[Vars.T] * self.T_norm
        P_C = self.y_c()[Vars.P] * self.P_norm
        rho_C = self.law_of_rho(P_C, T_C)
        xi_C = self.law_of_opacity(rho_C, T_C)

        # tau0 = (Sigma0 * xi_C) / 2
        # Pi_table = FindPi(tau0).getPi()

        Pi_1 = (self.omegaK ** 2 * self.z0 ** 2 * self.mu) / (R * T_C)
        Pi_2 = Sigma0 / (2 * self.z0 * rho_C)
        Pi_3 = (3 / 4) * (self.alpha * self.omegaK * R * T_C * Sigma0) / (self.Q0 * self.mu)
        Pi_4 = (3 / 32) * (self.Teff / T_C) ** 4 * (Sigma0 * xi_C)

        Pi_real = [Pi_1, Pi_2, Pi_3, Pi_4]

        return Pi_real


def vertical_structure(Mx, alpha, r, F):
    z0_init = r * 2.86e-7 * F ** (3 / 20) * (Mx / cnst.M_sun.cgs.value) ** (-12 / 35) * alpha ** (-1 / 10) * (
                r / 1e10) ** (1 / 20)

    def dq(z0r):
        vs = VerticalStructure(Mx, alpha, r, F, z0r * r)
        q_c = vs.y_c()[Vars.Q]
        return q_c

    # result = newton(dq, z0_init / r)

    result = fsolve(dq, z0_init / r, full_output=True)
    if not result[2] or abs(result[1]['fvec']) > 1e-3:
        print(result[3])
        print(result[1]['fvec'])

    # result = minimize(dq, z0_init / r)
    # print(result.message)
    # print(result.fun)

    # assert result.success
    # assert result.fun < 1e-3

    z0 = result[0] * r
    return VerticalStructure(Mx, alpha, r, F, z0)


def S_curve(Teff_min, Teff_max, M, alpha, r):
    porridge = []
    eggplant = []
    h = (G * M * r) ** (1 / 2)
    plt.xscale('log')
    plt.yscale('log')
    for i, Teff in enumerate(np.r_[Teff_max:Teff_min:100j]):
        F = 8 * np.pi / 3 * h**7 / (G*M)**4 * sigmaSB * Teff**4
        print(i+1)
        # print(F)
        vs = vertical_structure(M, alpha, r, F)
        porridge.append(Teff)
        eggplant.append(vs.y_c()[Vars.S] * vs.sigma_norm)
    plt.plot(eggplant, porridge, 'x', label='F')
    plt.show()


def main():
    M = 6 * 2e33
    r = 1e11
    alpha = 0.5

    S_curve(2.3e3, 1e4, M, alpha, r)

    # print(vs.Pi_finder())


if __name__ == '__main__':
    main()<|MERGE_RESOLUTION|>--- conflicted
+++ resolved
@@ -1,16 +1,11 @@
-from enum import IntEnum
-
-import numpy as np
 from scipy.integrate import solve_ivp, quad
 from scipy.optimize import minimize, root, newton, fsolve
 from matplotlib import pyplot as plt
+import numpy as np
 from astropy import constants as cnst
-<<<<<<< HEAD
-=======
 import math
 from enum import IntEnum
-from vertstr import FindPi
->>>>>>> 0c87fe02
+from Verstr import FindPi
 from matplotlib import rcParams
 
 rcParams['text.usetex'] = True
