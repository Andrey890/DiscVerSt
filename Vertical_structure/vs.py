#!/usr/bin/env python3

from enum import IntEnum

from scipy.integrate import solve_ivp
from scipy.optimize import brentq
import numpy as np
from astropy import constants as cnst

try:
    from opacity import Opac

    opacity = Opac({b'he4': 1.0}, mesa_dir='/mesa')
except ImportError:
    class HasAnyAttr:
        def __getattr__(self, item):
            return None


    opacity = HasAnyAttr()

sigmaSB = cnst.sigma_sb.cgs.value
R = cnst.R.cgs.value
G = cnst.G.cgs.value


class Vars(IntEnum):
    S = 0
    P = 1
    Q = 2
    T = 3


class BaseVerticalStructure:
    mu = 0.6

    def __init__(self, Mx, alpha, r, F, eps=1e-4):
        self.Mx = Mx
        self.GM = G * Mx
        self.alpha = alpha
        self.r = r
        self.F = F
        self.omegaK = np.sqrt(self.GM / self.r ** 3)

        self.Q_norm = self.Q0 = (3 / (8 * np.pi)) * F * self.omegaK / self.r ** 2
        self.Teff = (self.Q0 / sigmaSB) ** (1 / 4)
        self.z0 = self.z0_init()

        self.eps = eps

    @property
    def z0(self):
        return self.__z0

    @z0.setter
    def z0(self, z0):
        self.__z0 = z0
        self.P_norm = (4 / 3) * self.Q_norm / (self.alpha * z0 * self.omegaK)
        self.T_norm = self.omegaK ** 2 * self.mu * z0 ** 2 / R
        self.sigma_norm = 28 * self.Q_norm / (3 * self.alpha * z0 ** 2 * self.omegaK ** 3)

    def law_of_viscosity(self, P):
        return self.alpha * P

    def law_of_rho(self, P, T):
        raise NotImplementedError

    def law_of_opacity(self, rho, T):
        raise NotImplementedError

    def viscosity(self, y):
        return self.law_of_viscosity(y[Vars.P] * self.P_norm)

    def rho(self, y):
        return self.law_of_rho(y[Vars.P] * self.P_norm, y[Vars.T] * self.T_norm)

    def opacity(self, y):
        return self.law_of_opacity(self.rho(y), y[Vars.T] * self.T_norm)

    def photospheric_pressure_equation(self, tau, y):
        rho = self.law_of_rho(y, self.Teff * (1 / 2 + 3 * tau / 4) ** (1 / 4))
        xi = self.law_of_opacity(rho, self.Teff * (1 / 2 + 3 * tau / 4) ** (1 / 4))
        return self.z0 * self.omegaK ** 2 / xi

    def initial(self):
        solution = solve_ivp(
            self.photospheric_pressure_equation,
            [0, 2 / 3],
            [1e-8 * self.P_norm], rtol=self.eps
        )
        # assert solution.success
        # integral = quad(lambda x: (1 + 3 * x / 2) ** (9 / 8), 0, 2 / 3)[0]
        # A = np.sqrt(self.omegaK ** 2 * self.z0 * R * integral * self.Teff ** (9 / 2) / (5e24 * self.mu * 2 ** (1 / 8)))
        # A = root(lambda P1: 3 * P0 * P1 / 2 - wqe(3 / 2, P0 * P1, z0), [0.5]).x[0]
        y = np.empty(4, dtype=np.float)
        y[Vars.S] = 0
        y[Vars.P] = solution.y[0][-1] / self.P_norm
        y[Vars.Q] = 1
        y[Vars.T] = self.Teff / self.T_norm
        return y

    def dlnTdlnP(self, y, t):
        raise NotImplementedError

    def dydt(self, t, y):
        dy = np.empty(4)
        rho = self.rho(y)
        xi = self.opacity(y)
        w_r_phi = self.viscosity(y)
        dy[Vars.S] = rho * 2 * self.z0 / self.sigma_norm
        dy[Vars.P] = rho * (1 - t) * self.omegaK ** 2 * self.z0 ** 2 / self.P_norm
        dy[Vars.Q] = -(3 / 2) * self.z0 * self.omegaK * w_r_phi / self.Q_norm
<<<<<<< HEAD
        # Coef = self.dlnTdlnP(y, t)
        # dy[Vars.T] = Coef * dy[Vars.P] * y[Vars.T] / y[Vars.P]
        dy[Vars.T] = ((abs(y[Vars.Q]) / y[Vars.T] ** 3)
                      * 3 * xi * rho * self.z0 * self.Q_norm / (16 * sigmaSB * self.T_norm ** 4))

        # dTdz_Rad = ((abs(y[Vars.Q]) / y[Vars.T] ** 3)
        #             * 3 * xi * rho * self.z0 * self.Q_norm / (16 * sigmaSB * self.T_norm ** 4))
        # rho_ad, eos = opacity.rho(y[Vars.P] * self.P_norm, y[Vars.T] * self.T_norm, True)
        #
        # if y[Vars.P] / y[Vars.T] * dTdz_Rad / dy[Vars.P] < eos.grad_ad:
        #     dy[Vars.T] = y[Vars.P] / y[Vars.T] * dTdz_Rad / dy[Vars.P]
        # else:
        #     dy[Vars.T] = eos.grad_ad * dy[Vars.P] * y[Vars.T] / y[Vars.P]
=======
        # dy[Vars.T] = ((abs(y[Vars.Q]) / y[Vars.T] ** 3)
        #               * 3 * xi * rho * self.z0 * self.Q_norm / (16 * sigmaSB * self.T_norm ** 4))

        dTdz_Rad = ((abs(y[Vars.Q]) / y[Vars.T] ** 3)
                      * 3 * xi * rho * self.z0 * self.Q_norm / (16 * sigmaSB * self.T_norm ** 4))

        rho_ad, eos = opacity.rho(y[Vars.P] * self.P_norm, y[Vars.T] * self.T_norm, True)

        if y[Vars.P]/y[Vars.T]*dTdz_Rad/dy[Vars.T] < eos.grad_ad:
            dy[Vars.T] = dTdz_Rad
        else:
            dy[Vars.T] = eos.grad_ad * y[Vars.T]/y[Vars.P]*dy[Vars.P]
>>>>>>> bb87c98e
        return dy

    def integrate(self, t):
        assert t[0] == 0
        solution = solve_ivp(self.dydt, (t[0], t[-1]), self.initial(), t_eval=t, rtol=self.eps)
        # assert solution.success
        return [solution.y, solution.message]

    def y_c(self):
        y = self.integrate([0, 1])
        return y[0][:, -1]

    def parameters_C(self):
        y_c = self.y_c()
        Sigma0 = y_c[Vars.S] * self.sigma_norm
        T_C = y_c[Vars.T] * self.T_norm
        P_C = y_c[Vars.P] * self.P_norm
        rho_C = self.law_of_rho(P_C, T_C)
        varkappa_C = self.opacity(y_c)
        return varkappa_C, rho_C, T_C, P_C, Sigma0

    def tau0(self):
        y = self.parameters_C()
        Sigma0 = y[4]
        varkappa_C = y[0]
        return Sigma0 * varkappa_C / 2

    def Pi_finder(self):
        varkappa_C, rho_C, T_C, P_C, Sigma0 = self.parameters_C()

        Pi_1 = (self.omegaK ** 2 * self.z0 ** 2 * rho_C) / P_C
        Pi_2 = Sigma0 / (2 * self.z0 * rho_C)
        Pi_3 = (3 / 4) * (self.alpha * self.omegaK * P_C * Sigma0) / (self.Q0 * rho_C)
        Pi_4 = (3 / 32) * (self.Teff / T_C) ** 4 * (Sigma0 * varkappa_C)

        Pi_real = np.array([Pi_1, Pi_2, Pi_3, Pi_4])

        return Pi_real

    def z0_init(self):
        return (self.r * 2.86e-7 * self.F ** (3 / 20) * (self.Mx / cnst.M_sun.cgs.value) ** (-12 / 35)
                * self.alpha ** (-1 / 10) * (self.r / 1e10) ** (1 / 20))

    def fit(self):
        def dq(z0r):
            self.z0 = z0r * self.r
            q_c = self.y_c()[Vars.Q]
            return q_c

        z0r = self.z0 / self.r
        sign_dq = dq(z0r)
        if sign_dq > 0:
            factor = 2.0
        else:
            factor = 0.5

        while True:
            z0r *= factor
            if sign_dq * dq(z0r) < 0:
                break

        z0r, result = brentq(dq, z0r, z0r / factor, full_output=True)
        return z0r, result


class RadiativeTempGradient:
    def dlnTdlnP(self, y, t):
        rho = self.rho(y)
        xi = self.opacity(y)
        dTdz_Rad = ((abs(y[Vars.Q]) / y[Vars.T] ** 3)
                    * 3 * xi * rho * self.z0 * self.Q_norm / (16 * sigmaSB * self.T_norm ** 4))
        dPdz = rho * (1 - t) * self.omegaK ** 2 * self.z0 ** 2 / self.P_norm
        return y[Vars.P] / y[Vars.T] * dTdz_Rad / dPdz


class AdiabaticTempGradient:
    def dlnTdlnP(self, y, t):
        rho_ad, eos = opacity.rho(y[Vars.P] * self.P_norm, y[Vars.T] * self.T_norm, True)
        return eos.grad_ad


class FirstAssumptionRadiativeConvectiveGradient:
    def dlnTdlnP(self, y, t):
        rho = self.rho(y)
        xi = self.opacity(y)
        dTdz_Rad = ((abs(y[Vars.Q]) / y[Vars.T] ** 3)
                    * 3 * xi * rho * self.z0 * self.Q_norm / (16 * sigmaSB * self.T_norm ** 4))
        dPdz = rho * (1 - t) * self.omegaK ** 2 * self.z0 ** 2 / self.P_norm

        rho_ad, eos = opacity.rho(y[Vars.P] * self.P_norm, y[Vars.T] * self.T_norm, True)

        if y[Vars.P] / y[Vars.T] * dTdz_Rad / dPdz < eos.grad_ad:
            return y[Vars.P] / y[Vars.T] * dTdz_Rad / dPdz
        else:
            return eos.grad_ad


class IdealGasMixin:
    mu = 0.6

    def law_of_rho(self, P, T):
        return P * self.mu / (R * T)


class MesaGasMixin:
    law_of_rho = opacity.rho


class KramersOpacityMixin:
    xi0 = 5e24
    zeta = 1
    gamma = -7 / 2

    def law_of_opacity(self, rho, T):
        return self.xi0 * (rho ** self.zeta) * (T ** self.gamma)


class BellLin1994TwoComponentOpacityMixin:
    xi0_ff = 1.5e20  # BB AND FF, OPAL
    zeta_ff = 1
    gamma_ff = - 5 / 2
    xi0_h = 1.0e-36  # H-scattering
    zeta_h = 1 / 3
    gamma_h = 10

    def opacity_h(self, rho, T):
        return self.xi0_h * (rho ** self.zeta_h) * (T ** self.gamma_h)

    def opacity_ff(self, rho, T):
        return self.xi0_ff * (rho ** self.zeta_ff) * (T ** self.gamma_ff)

    def law_of_opacity(self, rho, T):
        return np.minimum(self.opacity_h(rho, T), self.opacity_ff(rho, T))


class MesaOpacityMixin:
    law_of_opacity = opacity.kappa


class IdealKramersVerticalStructure(IdealGasMixin, KramersOpacityMixin, RadiativeTempGradient, BaseVerticalStructure):
    pass


class MesaVerticalStructure(MesaGasMixin, MesaOpacityMixin, RadiativeTempGradient, BaseVerticalStructure):
    pass


class IdealBellLin1994VerticalStructure(IdealGasMixin, BellLin1994TwoComponentOpacityMixin, RadiativeTempGradient,
                                        BaseVerticalStructure):
    pass


def main():
    M = 6 * cnst.M_sun.cgs.value
    r = 8e10
    alpha = 0.5

    for Teff in np.linspace(2.3e4, 6e4, 5):
        h = (G * M * r) ** (1 / 2)
        F = 8 * np.pi / 3 * h ** 7 / (G * M) ** 4 * sigmaSB * Teff ** 4
        print('Mdot = %d' % F / h)
        vs = MesaVerticalStructure(M, alpha, r, F)
        print('Teff = %d' % vs.Teff)
        print('tau = %d' % vs.tau0())


if __name__ == '__main__':
    main()<|MERGE_RESOLUTION|>--- conflicted
+++ resolved
@@ -110,7 +110,6 @@
         dy[Vars.S] = rho * 2 * self.z0 / self.sigma_norm
         dy[Vars.P] = rho * (1 - t) * self.omegaK ** 2 * self.z0 ** 2 / self.P_norm
         dy[Vars.Q] = -(3 / 2) * self.z0 * self.omegaK * w_r_phi / self.Q_norm
-<<<<<<< HEAD
         # Coef = self.dlnTdlnP(y, t)
         # dy[Vars.T] = Coef * dy[Vars.P] * y[Vars.T] / y[Vars.P]
         dy[Vars.T] = ((abs(y[Vars.Q]) / y[Vars.T] ** 3)
@@ -124,20 +123,6 @@
         #     dy[Vars.T] = y[Vars.P] / y[Vars.T] * dTdz_Rad / dy[Vars.P]
         # else:
         #     dy[Vars.T] = eos.grad_ad * dy[Vars.P] * y[Vars.T] / y[Vars.P]
-=======
-        # dy[Vars.T] = ((abs(y[Vars.Q]) / y[Vars.T] ** 3)
-        #               * 3 * xi * rho * self.z0 * self.Q_norm / (16 * sigmaSB * self.T_norm ** 4))
-
-        dTdz_Rad = ((abs(y[Vars.Q]) / y[Vars.T] ** 3)
-                      * 3 * xi * rho * self.z0 * self.Q_norm / (16 * sigmaSB * self.T_norm ** 4))
-
-        rho_ad, eos = opacity.rho(y[Vars.P] * self.P_norm, y[Vars.T] * self.T_norm, True)
-
-        if y[Vars.P]/y[Vars.T]*dTdz_Rad/dy[Vars.T] < eos.grad_ad:
-            dy[Vars.T] = dTdz_Rad
-        else:
-            dy[Vars.T] = eos.grad_ad * y[Vars.T]/y[Vars.P]*dy[Vars.P]
->>>>>>> bb87c98e
         return dy
 
     def integrate(self, t):
