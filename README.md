# DiscVerSt — accretion disc vertical structure calculation

This code calculates vertical structure of accretion discs around neutron stars and black holes.

## Contents

   * [Installation](#Installation)
      * [Analytical opacities and EoS](#Analytical-opacities-and-EoS)
      * [Tabular opacities and EoS](#Tabular-opacities-and-EoS)
   * [Calculate structure](#Calculate-structure)
   * [Irradiated discs](#Irradiated-discs)
   * [Structure Choice](#Structure-Choice)
   * [Vertical and radial profile calculation, S-curves](#Vertical-and-radial-profile-calculation-S-curves)
   * [Physical background](#Physical-background)
   * [Calculation tips and tricks](#Calculation-tips-and-tricks)

## Installation

### Analytical opacities and EoS

If you only need analytical approximation for opacity and equation of state, choose this installation way.

1. Create and activate virtual environment

``` shell
$ python3 -m venv ~/.venv/vs
$ source ~/.venv/vs/bin/activate
```

2. Update pip and setuptools

``` shell
$ pip3 install -U pip setuptools
```

3. Install 'disc_verst' package

``` shell
$ pip3 install git+https://github.com/AndreyTavleev/DiscVerSt.git
```

4. Run Python script to calculate a simple structure:

``` shell
$ python3 -m disc_verst.vs
```

	Finding Pi parameters of structure and making a structure plot. 
	Structure with opacity laws from (Bell & Lin, 1994) and ideal gas EOS.
	M = 1.98841e+34 grams = 10 M_sun
	r = 1.1813e+09 cm = 400 rg
	alpha = 0.01
	Mdot = 1e+18 g/s
	The vertical structure has been calculated successfully.
	Pi parameters = [5.53427755 0.56016427 1.19857844 0.41824962]
	z0/r =  0.05768581641820652
    Prad/Pgas_c =  0.9450305089292704
	Plot of structure is successfully saved to fig/vs.pdf.

### Tabular opacities and EoS

['mesa2py'](https://github.com/hombit/mesa2py) is used to bind tabular opacities and EoS routines 
from [MESA code](http://docs.mesastar.org) to Python3.
If you want to use tabular values of opacity and EoS to calculate the structure, you should use a Docker image we provide.
The image includes MESA SDK, pre-compiled static C-library binding `eos` and `kappa` MESA modules, and Python binding module.

Download and create an alias of the Docker image:

``` shell
$ docker pull ghcr.io/andreytavleev/discverst:latest
$ docker tag ghcr.io/andreytavleev/discverst discverst
```

Or build the Docker image by yourself:

``` shell
$ git clone https://github.com/AndreyTavleev/DiscVerSt.git
$ cd DiscVerSt
$ docker build -t discverst .
```

Then run 'discverst' image as a container and try `mesa_vs.main()`

``` shell
$ docker run -v$(pwd)/fig:/app/fig --rm -ti discverst python3 -m disc_verst.mesa_vs
```

	Calculating structure and making a structure plot.
	Structure with tabular MESA opacity and EoS.
    Chemical composition is solar.
	M = 1.98841e+34 grams = 10 M_sun
	r = 1.1813e+09 cm = 400 rg
	alpha = 0.01
	Mdot = 1e+18 g/s
	The vertical structure has been calculated successfully.
	z0/r =  0.04482123680748539
    Prad/Pgas_c =  0.13498412232642973
	Plot of structure is successfully saved to fig/vs_mesa.pdf.

As the result, the plot `vs_mesa.pdf` is saved to the `/app/fig/` (`/app/` is the working directory) 
in the container and to the `./fig/` in the host machine. 

## Calculate structure

Module `vs` contains several classes that represent the vertical 
structure of accretion discs in X-ray binaries for different analytical approximations 
of the opacity law. The classes calculate vertical structure of the disc for given parameters,
and allow to study its viscous stability.

Module `mesa_vs` contains some additional classes, that represent 
the vertical structure for tabular opacities, EoS, and convective energy transport.

Both `vs` and `mesa_vs` modules have Python docstrings with description of available structure classes,
use Python's build-in `help` function to read them:
``` python3
help(disc_verst.vs)
help(disc_verst.mesa_vs)
```

### Example of analytical opacities and EoS calculation:

``` python3
from disc_verst import vs

# Input parameters:
M = 2e33  # Mass of central object in grams
alpha = 0.01  # alpha parameter
r = 2e9  # radius in cm
F = 2e34  # viscous torque
mu = 0.6  # molecular weight

# Structure with (Bell & Lin, 1994) power-law opacities and ideal gas EoS
# with molecular weight mu and radiative temperature gradient.

vertstr = vs.IdealBellLin1994VerticalStructure(Mx=M, alpha=alpha, r=r, F=F, mu=mu)  # create the structure object
# the estimation of z0r free parameter is calculated automatically (default)
z0r, result = vertstr.fit(z0r_estimation=None)  # calculate structure
varkappa_C, rho_C, T_C, P_C, Sigma0 = vertstr.parameters_C()
print(z0r)  # semi-thickness z0/r of disc
print(varkappa_C, rho_C, T_C, P_C)  # Opacity, bulk density, temperature and gas pressure in the symmetry plane of disc
print(Sigma0)  # Surface density of disc
print(vertstr.tau())  # optical thickness of disc
```

### Example of tabular opacities and EoS calculation:

``` shell
$ docker run --rm -ti discverst python3
```

``` python3
from disc_verst import mesa_vs

# Input parameters:
M = 2e33  # Mass of central object in grams
alpha = 0.01  # alpha parameter
r = 2e9  # radius in cm
F = 2e34  # viscous torque

# Structure with tabular MESA opacities and EoS 
# and both radiative and convective energy transport,
# default chemical composition is solar.

vertstr = mesa_vs.MesaVerticalStructureRadConv(Mx=M, alpha=alpha, r=r, F=F)  # create the structure object
z0r, result = vertstr.fit()  # calculate structure
varkappa_C, rho_C, T_C, P_C, Sigma0 = vertstr.parameters_C()
print(z0r)  # semi-thickness z0/r of disc
print(varkappa_C, rho_C, T_C, P_C)  # Opacity, bulk density, temperature and gas pressure in the symmetry plane of disc
print(Sigma0)  # Surface density of disc
print(vertstr.tau())  # optical thickness of disc
```

You can run your own files inside Docker

``` shell
$ docker run -v/path_to/your_file/file.py:/app/file.py --rm -ti discverst python3 file.py
```

## Irradiated discs

Module `mesa_vs` also contains classes that represent 
the vertical structure of self-irradiated discs. Description of structure classes 
with irradiation is available in `mesa_vs` help.
``` python3
help(disc_verst.mesa_vs)
```

Irradiation can be taken into account in two ways:

1. Via either irradiation temperature `T_irr` ($T_{\rm irr}$) or irradiation parameter `C_irr` ($C_{\rm irr}$).
   This case corresponds to a simple model for the irradiation: the external flux doesn't penetrate 
   into the disc and only heats the disc surface. $T_{\rm irr}$ and $C_{\rm irr}$ relate as following:
```math
\sigma_{\rm SB} T^4_{\rm irr} = C_{\rm irr} \frac{\eta \dot{M}c^2}{4\pi r^2},
```
   where $\eta=0.1$ is the accretion efficiency.  
2. In the second approximation the external flux is penetrated into the disc and affect the energy flux
   and disc temperature. In this case there are more additional parameters are required, which describe
   the incident spectral flux:
```math
F^{\nu}_{\rm irr} = \frac{L_{\rm X}}{4\pi r^2} \, S(\nu).
```
   Such parameters are: frequency range `nu_irr`, units of frequency range 
   `spectrum_irr_par`, spectrum `spectrum_irr`, luminosity of irradiation source `L_X_irr` 
   and the cosine of incident angle `cos_theta_irr`. 
   1. Frequency range `nu_irr` is an array-like and can be either in Hz (`spectrum_irr_par='nu'`) or in kEV (`spectrum_irr_par='E_in_keV'`).
   2. Spectrum `spectrum_irr` can be either an array-like or a Python function. 
      - If `spectrum_irr` is an array-like, it must be in 1/Hz or in 1/keV depending on 'spectrum_irr_par',
         must be normalised to unity, and its size must be equal to `nu_irr.size`.
      - If `spectrum_irr` is a Python function, the spectrum is calculated 
         for the frequency range `nu_irr` and automatically normalised to unity over `nu_irr`. 
         Note, that units of `nu_irr` and units of `spectrum_irr` arguments must be consistent. 
         There are two optional parameters `args_spectrum_irr` and `kwargs_spectrum_irr` 
         for arguments (keyword arguments) of spectrum function.
   3. Cosine of incident angle `cos_theta_irr` can be either exact value or `None`. In the latter case
      cosine is calculated self-consistently as `cos_theta_irr_exp * z0 / r`, where `cos_theta_irr_exp` is
      additional parameter, namely the $({\rm d}\ln z_0/{\rm d}\ln r - 1)$ derivative.

### Example of a simple irradiation calculation:

``` python3
from disc_verst import mesa_vs

# Input parameters:
M = 2e33  # Mass of central object in grams
alpha = 0.01  # alpha parameter
r = 2e9  # radius in cm
F = 2e34  # viscous torque
Tirr = 1.2e4  # irradiation temperature

# Structure with tabular MESA opacities and EoS,
# both radiative and convective energy transport,
# default chemical composition is solar, 
# external irradiation is taken into account
# through the simple scheme.

vertstr = mesa_vs.MesaVerticalStructureRadConvExternalIrradiationZeroAssumption(
                     Mx=M, alpha=alpha, r=r, F=F, T_irr=Tirr)  # create the structure object
z0r, result = vertstr.fit()  # calculate structure
varkappa_C, rho_C, T_C, P_C, Sigma0 = vertstr.parameters_C()
print(z0r)  # semi-thickness z0/r of disc
print(varkappa_C, rho_C, T_C, P_C)  # Opacity, bulk density, temperature and gas pressure in the symmetry plane of disc
print(Sigma0)  # Surface density of disc
print(vertstr.tau())  # optical thickness of disc
print(vertstr.C_irr)  # corresponding irradiation parameter
```

### Example of an advanced irradiation scheme:

Define the incident X-ray spectrum as a function of energy in keV:
```math
S_\nu \sim (E/E_0)^n \, \exp(-E/E_0)
```

``` python3
def power_law_exp_spectrum(E, n, scale):
   return (E / scale) ** n * np.exp(-E / scale)
```

Then calculate structure with this spectrum:

``` python3
from disc_verst import mesa_vs
import numpy as np

# Input parameters:
M = 2e33  # Mass of central object in grams
alpha = 0.01  # alpha parameter
r = 4e9  # radius in cm
F = 2e34  # viscous torque
nu_irr = np.geomspace(1, 10, 30)  # energy range from 1 to 10 keV
spectrum_par = 'E_in_keV'  # units of nu_irr if energy in keV
kwargs={'n': -0.4, 'scale': 8}  # spectrum function parameters
cos_theta_irr = None  # incident angle is calculated self-consistently
cos_theta_irr_exp = 1 / 12  # as cos_theta_irr_exp * z0 / r
L_X_irr = 1.0 * 1.25e38 * M / 2e33  #  luminosity of X-ray source = 1.0 * L_eddington

# Structure with tabular MESA opacities and EoS,
# both radiative and convective energy transport,
# default chemical composition is solar, 
# external irradiation is taken into account
# through the advanced scheme.

vertstr = mesa_vs.MesaVerticalStructureRadConvExternalIrradiation(
                     Mx=M, alpha=alpha, r=r, F=F, nu_irr=nu_irr, 
                     spectrum_irr=power_law_exp_spectrum, L_X_irr=L_X_irr,
                     spectrum_irr_par=spectrum_par, 
                     kwargs_spectrum_irr=kwargs,
                     cos_theta_irr=cos_theta_irr, 
                     cos_theta_irr_exp=cos_theta_irr_exp)  # create the structure object
<<<<<<< HEAD
# let us set the free parameters estimation
result = vertstr.fit(z0r_estimation=0.07, Sigma0_estimation=1020)  # calculate structure
=======
# let us set the free parameters estimations
result = vertstr.fit(z0r_estimation=0.068, Sigma0_estimation=1032)  # calculate structure
>>>>>>> 42fe466a
# if structure is fitted successfully, cost function must be less than 1e-16
print(result.cost)  # cost function
z0r, Sigma0 = result.x  # Sigma0 is additional free parameter to find
varkappa_C, rho_C, T_C, P_C, Sigma0 = vertstr.parameters_C()
print(z0r)  # semi-thickness z0/r of disc
print(varkappa_C, rho_C, T_C, P_C)  # Opacity, bulk density, temperature and gas pressure in the symmetry plane of disc
print(Sigma0)  # Surface density of disc
print(vertstr.tau())  # optical thickness of disc
print(vertstr.C_irr, vertstr.T_irr)  # irradiation parameter and temperature
```

<<<<<<< HEAD
## Structure Choice
Module `profiles` contains `StructureChoice` function, serving as interface for creating 
the right structure object in a simpler way. One can use other input parameters instead viscous torque `F`
(such as effective temperature `Teff` and accretion rate `Mdot`) using `input` parameter,
and choose the structure type using `structure` parameter.
=======
## Structure choice
Module `profiles`, containing `StructureChoice()` function, serves as interface for creating 
the right structure object in a simpler way. The input parameter of all structure classes is `F` - viscous torque. 
One can use other input parameters instead viscous torque `F` (such as effective temperature $T_{\rm eff}$ and accretion rate $\dot{M}$) using `input` parameter, and choose the structure type using `structure` parameter. The relation between $T_{\rm eff}, \dot{M}$ and $F$:
```math
    \sigma_{\rm SB}T_{\rm eff}^4 = \frac{3}{8\pi} \frac{F\omega_{\rm K}}{r^2}, \quad F = \dot{M}h \left(1 - \sqrt{\frac{r_{\rm in}}{r}}\right) + F_{\rm in},
```
where $r_{\rm in} = 3r_{\rm g}=6GM/c^2$. The default value of viscous torque at the inner boundary of the disc $F_{\rm in}=0$ (it corresponds to Schwarzschild black hole as central source). If $F_{\rm in}\neq0$ you should set the non-zero value of $F_{\rm in}$ manually (`F_in` parameter) for correct calculation of the relation above.

Usage:
>>>>>>> 42fe466a
``` python3
from disc_verst.profiles import StructureChoice

# Input parameters:
M = 2e33  # Mass of central object in grams
alpha = 0.01  # alpha parameter
r = 4e9  # radius in cm
input = 'Teff'  # the input parameter will be effective temperature
Par = 1e4  # instead of viscous torque F
structure = 'BellLin'  # type of structure
mu = 0.6  # mean molecular weight for this type

# Returns the instance of chosen structure type.
# Also returns viscous torque F, effective temperature Teff and accretion rate Mdot.
vertstr, F, Teff, Mdot = StructureChoice(M=M, alpha=alpha, r=r, Par=Par, 
                                         input=input, structure=structure, mu=mu)
z0r, result = vertstr.fit()  # calculate the structure
```
The `StructureChoice` function has the detailed documentation
``` python3
from disc_verst import profiles

help(profiles.StructureChoice)
```


## Vertical and radial profile calculation, S-curves

Module `profiles` contains functions, that calculate vertical and radial disc profiles and S-curves, and return tables 
with disc parameters. With `profiles.main()` the vertical structure, S-curve and radial structure 
can be calculated for default parameters, stored as tables and plots:
``` shell
$ python3 -m disc_verst.profiles
```

`profiles` contains three functions: `Vertical_Profile`, `S_curve` and `Radial_Profile`.

- `Vertical_Profile` returns table with parameters of disc as functions of vertical coordinate at specific radius.
- `S_curve` calculates S-curve and return table with disc parameters on the curve.
- `Radial_Profile` returns table with parameters of disc as functions of radius for a given radius range.

### Usage:
``` python3
from disc_verst import profiles

# Input parameters:
M = 5 * 2e33  # 5 * M_sun
alpha = 0.1
r = 1e10
Teff = 1e4

profiles.Vertical_Profile(M, alpha, r, Teff, input='Teff', structure='BellLin', mu=0.62,
                          n=100, add_Pi_values=True, path_dots='vs.dat')

profiles.S_curve(4e3, 1e4, M, alpha, r, input='Teff', structure='BellLin', mu=0.62, 
                 n=200, tau_break=True, path_dots='S-curve.dat', add_Pi_values=True)

r_start, r_end = 1e9, 1e12
profiles.Radial_Profile(M, alpha, r_start, r_end, Par=1, input='Mdot_Mdot_edd', structure='BellLin', mu=0.62, 
                        n=200, tau_break=True, path_dots='radial_struct.dat', add_Pi_values=True)
```
Both `profiles` module and functions in it have help
``` python3
from disc_verst import profiles

help(profiles)
help(profiles.Vertical_Profile)
help(profiles.S_curve)
help(profiles.Radial_Profile)
```

## Physical background
### Main equations
The vertical structure of accretion disc is described by system of four ordinary differential equations with four 
boundary conditions at the disc surface and one additional boundary condition at the central plane for flux:
```math
\begin{split}
\frac{{\rm d}P}{{\rm d}z} &= -\rho\,\omega^2_{K} z \qquad\quad\,\, P_{\rm gas}(z_0) = P'; \\
\frac{{\rm d}\Sigma}{{\rm d}z} &= -2\rho \qquad\qquad\quad \Sigma(z_0) = 0; \\
\frac{{\rm d} T}{{\rm d} z} &= \nabla \frac{T}{P} \frac{{\rm d} P}{{\rm d} z} \qquad\quad T(z_0) = T_{\rm eff} = (Q_0/\sigma_{\rm SB})^{1/4}; \\
\frac{{\rm d}Q}{{\rm d}z} &= \frac32\omega_K \alpha P \qquad\quad Q(z_0) = \frac{3}{8\pi} \frac{F\omega_K}{r^2} = \frac{3}{8\pi}\dot{M}\omega_K^2 \left(1 - \sqrt{\frac{r_{\rm in}}{r}}\right) + \frac{3}{8\pi} \frac{F_{\rm in}\omega_K}{r^2} = Q_0, \quad Q(0) = 0; \\
&z \in [z_0, 0].
\end{split}
```
Here $P = P_{\rm tot} = P_{\rm gas} + P_{\rm rad} = P_{\rm gas} + aT^4/3, \Sigma, T$ and $Q$ are total pressure, 
column density, temperature and energy flux in the disc, $\nabla\equiv\frac{{\rm d}\ln T}{{\rm d}\ln P}$ is the temperature 
gradient (radiative or convective, according to Schwarzschild criterion), and $\alpha$ is Shakura-Sunyaev turbulent 
parameter ([Shakura & Sunyaev
1973](https://ui.adsabs.harvard.edu/abs/1973A&A....24..337S)). By default the inner viscous torque $F_{\rm in}=0$ (this case corresponds to a black hole as an accretor). 

After the normalizing $P_{\rm gas}, Q, T, \Sigma$ on their characteristic values $P_0, Q_0, T_0, \Sigma_{00}$, 
and replacing $z$ on $\hat{z} = 1 - z/z_0$ (in code it is the `t` variable), one has:
```math
\begin{split}
\frac{{\rm d}\hat{P}}{{\rm d}\hat{z}} &= \frac{z_0^2}{P_0}\,\omega^2_{\rm K} \,\rho (1-\hat{z}) - \frac{4aT_0^3}{3 P_0} \frac{{\rm d}\hat{T}}{{\rm d}\hat{z}} \qquad\qquad \hat{P}(0) = P'/P_0; \\ 
\frac{{\rm d}\hat{\Sigma}}{{\rm d}\hat{z}} &= 2\,\frac{z_0}{\Sigma_{00}}\,\rho \qquad\qquad\qquad\qquad\qquad\qquad\qquad  \hat{\Sigma}(0) = 0; \\
\frac{{\rm d}\hat{T}}{{\rm d}\hat{z}} &= \nabla \frac{\hat{T}}{P_{\rm tot}} z_0^2\,\omega^2_{\rm K} \,\rho (1-\hat{z}) \quad\qquad\qquad\qquad \hat{T}(0) = T_{\rm eff}/T_0; \\
\frac{{\rm d}\hat{Q}}{{\rm d}\hat{z}} &= -\frac32\,\frac{z_0}{Q_0}\,\omega_{\rm K} \alpha P_{\rm tot} \qquad\qquad\qquad \hat{Q}(0) = 1, \quad \hat{Q}(1) = 0; \\
P_{\rm tot} &= P_0\hat{P} + aT_0^4\hat{T}^4/3 \qquad\qquad\qquad\qquad\qquad \hat{z} \in [0, 1].
\end{split}
```

The initial boundary condition for gas pressure $P'$ is defined by the integral:
```math
P_{\rm gas}(z_0) + P_{\rm rad}(z_0) = P' + P_{\rm rad}(z_0) = \int_0^{2/3} \frac{\omega_{\rm K}^2 z_0}{\varkappa_{\rm R}(P_{\rm gas}, T(\tau))}\, {\rm d}\tau.
```

Characteristic values of pressure, temperature and mass coordinate are as follows:
```math
T_0 = \frac{\mu}{\mathcal{R}} \omega_{\rm K}^2 z_0^2, \quad
P_0 = \frac{4}{3}  \frac{Q_0}{\alpha z_0 \omega_{\rm K}}, \quad
\Sigma_{00} = \frac{28}{3} \frac{Q_0}{\alpha z_0^2 \omega_{\rm K}^3}.
```

### External irradiation
$T_{\rm vis}\equiv T_{\rm eff}$ in case of irradiation falling on the disc surface. We model irradiation in one of two ways:

(i). Via either irradiation temperature $T_{\rm irr}$ or irradiation parameter $C_{\rm irr}$: it is a simple 
   approach for irradiation, when the external flux doesn't penetrate into the disc and only heats the 
   disc surface. In this case only the boundary condition for temperature $\hat{T}$ changes:
```math
\hat{T}(0) = \frac1{T_0} \left(T_{\rm vis}^4 + T_{\rm irr}^4 \right)^{1/4}.
```

(ii). In the second approximation the external flux is penetrated into the disc and affect the energy flux
   and disc temperature. In this case following equations and boundary conditions change their form:
```math
\begin{split}
\frac{{\rm d}\hat{Q}}{{\rm d}\hat{z}} &= -\frac32\,\frac{z_0}{Q_0}\,\omega_{\rm K} \alpha P_{\rm tot} - \varepsilon\frac{z_0}{Q_0} \qquad\qquad \hat{Q}(0) = 1 + \frac{Q_{\rm irr}}{Q_0}; \\
\hat{T}(0) &= \frac1{T_0} \left(T_{\rm vis}^4 + Q_{\rm irr}/\sigma_{\rm SB} \right)^{1/4} \qquad\qquad\qquad\;\; \hat{\Sigma}(1) = \frac{\Sigma_0}{\Sigma_{00}}; \\
\end{split}
```
   where $\varepsilon, Q_{\rm irr}$ are additional heating rate and surface flux (see [Mescheryakov et al. 2011](https://ui.adsabs.harvard.edu/abs/2011AstL...37..311M})).

However the atmosphere model is unspecified, so $P'$ is given by the following algebraic equation:
```math
P_{\rm gas}(z_0) + P_{\rm rad}(z_0) = P' + P_{\rm rad}(z_0) = \frac23\,\frac{\omega_{\rm K}^2 z_0}{\varkappa_{\rm R}(P', T(z_0))}.
```


### Equation of state and opacity law
Equation of state (EoS) and opacity law:
```math
    \rho = \rho(P, T), \quad \varkappa_{\rm R} = \varkappa_{\rm R}(\rho, T)
```
can be set both analytically or by tabular values. For analytical description, the ideal gas equation is adopted:
```math
    \rho = \frac{\mu\,P}{\mathcal{R}\,T}\,
```
where $\mu$ is mean molecular weight, it's an input parameter `mu` of Structure class. 

An analytic opacity coefficient is approximated by a power-law function:
```math
    \varkappa_{\rm R} = \varkappa_0 \rho^{\zeta} T^{\gamma}.
```
There are following analytic opacity options: 
1. Kramers law for solar composition: $(\zeta = 1, \gamma = -7/2, \varkappa_0 = 5\cdot10^{24})$ and Thomson electron 
   scattering $(\varkappa_{\rm R} = 0.34)$.
2. Two analytic approximations by [Bell & Lin (1994)](http://adsabs.harvard.edu/abs/1994ApJ...427..987B) to opacity: 
   opacity from bound-free and free-free transitions $(\varkappa_0 = 1.5\cdot10^{20}, \zeta = 1, \gamma = -5/2)$, opacity 
   from scattering off hydrogen atoms $(\varkappa_0 = 1\cdot10^{-36}, \zeta = 1/3, \gamma = 10)$ and Thomson electron
   scattering $(\varkappa_{\rm R} = 0.34)$.

Tabular values of opacity and EoS are obtained by interpolation using `eos` and `kappa` modules from 
the [MESA code](http://mesa.sourceforge.net). In this case the additional input parameter is `abundance` - the chemical composition of the disc 
matter. It should be a dictionary with format {'isotope_name': abundance}, e.g. `{'h1': 0.7, 'he4': 0.3}`, look for full
list of available isotopes in the MESA source code. Also, you can use `'solar'` string to set the solar composition.


### Calculation
System has a single free parameter $z_0$ - the semi-thickness of the disc, which is found using so-called shooting method. 
Code integrates system over $\hat{z}$ from 0 to 1 with initial approximation of free parameter $z_0$, then changes 
its value and integrates the system in order to fulfill the additional condition for flux $\hat{Q}(1)$ at the symmetry 
plane of the disc. 

In the presence of external irradiation in scheme (i), the only change is the boundary condition 
for temperature. If irradiation is calculated through the advanced scheme (ii), the second free parameter is $\Sigma_0$ - the 
surface density of the disc. In this case code integrates system with all changes above and solve two-parameter 
$(z_0, \Sigma_0)$ optimization problem in order to fulfill both $\hat{Q}(1)$ and $\hat{\Sigma}(1)$ additional boundary 
conditions. Namely, code minimises function:
```math
\begin{cases}
    f(z_0)= \hat{Q}(1) &\text{without irradiation / with irradiation scheme (i);} \\
    f(z_0, \Sigma_0)= \hat{Q}(1)^2 + \left( \frac{\hat{\Sigma}(1) \Sigma_{00}}{\Sigma_0} - 1\right)^2 &\text{with irradiation scheme (ii).}
\end{cases}
```


## Calculation tips and tricks
Code was tested for disc $T_{\rm eff}\sim (10^3-10^6) \rm K$. However, there can be some convergence problems, especially when $P_{\rm rad}\geq P_{\rm gas}$.

### Without irradiation
If during the fitting process $P_{\rm gas}$ becomes negative then `PgasPradNotConvergeError` exception is raised failing the calculation. In this case we recommend to set manually the estimation of 'z0r' free parameter (usually smaller one). Also you can get additional information about the value of the free parameter during the fitting process through `verbose` parameter:
``` python3
verstr = ...  # definition of the structure class
# let us set the free parameter estimation
# and print value of z0r parameter at each fitting iteration
z0r, result = vertstr.fit(z0r_estimation=0.05, verbose=True)
```
Note, that the higher $P_{\rm rad}/P_{\rm gas}$ value the more sensitive calculation convergence to 'z0r' estimation.

### With irradiation scheme (i)
If during the fitting process $P_{\rm gas}$ become less than zero then `PgasPradNotConvergeError` exception is raised. In this case we also recommend setting 'z0r' free parameter initial guess manually.

Another reason of calculation failure concerns the calculation of $P'$ pressure initial condition. In contrast to the 'no-irradiation' case, value of $P'$ is found as a root of the algebraic equation. If the default initial estimation of this root is poor then the root finding can fail (usually it means that during the root finding the $P_{\rm gas}$ becomes negative), and `PphNotConvergeError` exception is raised. We recommend to set `P_ph_0` parameter initial guess manually (usually higher):
``` python3
verstr = ...  # definition of the structure class
# let us set the free parameter estimation
# and set the estimation of pressure boundary condition
# and print value of z0r parameter at each fitting iteration
result = vertstr.fit(z0r_estimation=0.05, verbose=True, P_ph_0=1e5)
```

### With irradiation scheme (ii)
This case is similar to one for scheme (i), and the ways solving the convergence problem are almost the same. The main difference is the presence of the second free parameter of system `Sigma0_par`, the surface density $\Sigma_0$ of the disc. The additional convergence problem may occur during the finding for $Q_{\rm irr}$ and $\varepsilon$ irradiation terms. In this case `IrrNotConvergeError` exception is raised. We recommend to set initial guesses for the free parameters manually (usually smaller `z0r` and higher `Sigma0_par`) as well as the `P_ph_0` parameter. 

One specific case is unstable disc region, where the code may converge in both hot and cold disc state. Here, even for right `z0r` and `Sigma0_par` values, the wrong $P'$ root can be found due to wrong root estimation, which leads to code non-convergence. Then one recommends to set another `P_ph_0` estimation (much higher or smaller).
``` python3
verstr = ...  # definition of the structure class
# let us set the free parameters estimations
# and set the estimation of pressure boundary condition
# and print value of free parameters at each fitting iteration
result = vertstr.fit(z0r_estimation=0.07, Sigma0_estimation=5000, verbose=True, P_ph_0=1e5)
```

### Radial profile and S-curves
Radial profile calculates from `r_start` to `r_end`, and `r_start` should be less than `r_end`. Similarly, S-curve calculates from `Par_max` to `Par_min` (obviously, `Par_max` > `Par_min`). The estimations of all necessary parameters at the next point are taken from the previous points. Additionally, estimations of the parameters at the first point can be set manually. Usually this works well, but regions of small radii (big effective temperature, or accretion rate etc. for S-curve) may not converge due to high $P_{\rm rad}/P_{\rm gas}$. These points of corresponding profiles will be missed and marked as 'Non-converged_fits' in the code output (in output tables there wll be only the number of such 'Non-converged_fits'). 

In this case we recommend calculating such 'bad' regions again, but vise versa from higher radius (effective temperature etc.), where code has converged, to smaller radius. Then the initial guesses of the free parameters would become more suitable for convergence. Such vise versa calculation is easy to do, just swap `r_start` and `r_end` (`Par_max` and `Par_min`) so that `r_start` > `r_end` (`Par_max` < `Par_min`).

When calculating the profile and S-curve of a disc with irradiation scheme (ii), a discontinuity (gap) in the instability region may occur, resulting in a lack of smooth transition between the 'hot' and 'cold' stable disc regions. This can be identified by code convergence failure after the 'hot' stable disc region, leading to all corresponding points being labeled as 'Non-converged_fits'. To address this, simply calculate the 'cold' region using different 'z0r' and 'Sigma0_par' (and potentially 'P_ph_0') initial guesses.<|MERGE_RESOLUTION|>--- conflicted
+++ resolved
@@ -288,13 +288,8 @@
                      kwargs_spectrum_irr=kwargs,
                      cos_theta_irr=cos_theta_irr, 
                      cos_theta_irr_exp=cos_theta_irr_exp)  # create the structure object
-<<<<<<< HEAD
-# let us set the free parameters estimation
+# let us set the free parameters estimations
 result = vertstr.fit(z0r_estimation=0.07, Sigma0_estimation=1020)  # calculate structure
-=======
-# let us set the free parameters estimations
-result = vertstr.fit(z0r_estimation=0.068, Sigma0_estimation=1032)  # calculate structure
->>>>>>> 42fe466a
 # if structure is fitted successfully, cost function must be less than 1e-16
 print(result.cost)  # cost function
 z0r, Sigma0 = result.x  # Sigma0 is additional free parameter to find
@@ -306,13 +301,6 @@
 print(vertstr.C_irr, vertstr.T_irr)  # irradiation parameter and temperature
 ```
 
-<<<<<<< HEAD
-## Structure Choice
-Module `profiles` contains `StructureChoice` function, serving as interface for creating 
-the right structure object in a simpler way. One can use other input parameters instead viscous torque `F`
-(such as effective temperature `Teff` and accretion rate `Mdot`) using `input` parameter,
-and choose the structure type using `structure` parameter.
-=======
 ## Structure choice
 Module `profiles`, containing `StructureChoice()` function, serves as interface for creating 
 the right structure object in a simpler way. The input parameter of all structure classes is `F` - viscous torque. 
@@ -323,7 +311,6 @@
 where $r_{\rm in} = 3r_{\rm g}=6GM/c^2$. The default value of viscous torque at the inner boundary of the disc $F_{\rm in}=0$ (it corresponds to Schwarzschild black hole as central source). If $F_{\rm in}\neq0$ you should set the non-zero value of $F_{\rm in}$ manually (`F_in` parameter) for correct calculation of the relation above.
 
 Usage:
->>>>>>> 42fe466a
 ``` python3
 from disc_verst.profiles import StructureChoice
 
