--- conflicted
+++ resolved
@@ -168,7 +168,7 @@
 You can run your own files, that use this code, inside Docker
 
 ``` shell
-$ docker run -v/path_to/your_file/file.py:/app/your_code.py --rm -ti vertstr python3 file.py
+$ docker run -v/path_to/your_file/file.py:/app/file.py --rm -ti vertstr python3 file.py
 ```
 
 ## Irradiated discs
@@ -230,16 +230,11 @@
 
 ### Usage of advanced irradiation scheme:
 
-<<<<<<< HEAD
-``` shell
-$ docker run -v/path_to/your_file/file.py:/app/file.py --rm -ti vertstr python3 file.py
-=======
 Define the incident X-ray spectrum as a function of energy in keV:
 
 ``` python3
 def power_law_exp_spectrum(E, n, scale):
    return (E / scale) ** n * np.exp(-E / scale)
->>>>>>> b489d4ec
 ```
 
 Then calculate structure with this spectrum:
