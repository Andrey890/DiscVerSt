<<<<<<< HEAD
=======
#!/usr/bin/env python3
"""
Module contains several classes that represent vertical structure of accretion disc in case
of (tabular) Mesa opacity and(or) EOS.

Class MesaVerticalStructure --  for (tabular) Mesa opacities and EOS with radiative energy transport.
Class MesaIdealVerticalStructure -- for (tabular) Mesa opacities and ideal gas EOS with radiative energy transport.
Class MesaVerticalStructureAdiabatic -- for (tabular) Mesa opacities and EOS with adiabatic energy transport.
Class MesaVerticalStructureFirstAssumption -- for (tabular) Mesa opacities and EOS with radiative+adiabatic energy
    transport.
Class MesaVerticalStructureRadConv -- for (tabular) Mesa opacities and EOS with radiative+convective energy transport.

"""
>>>>>>> ef527d07
import numpy as np
from astropy import constants as const

from vs import BaseVerticalStructure, Vars, IdealGasMixin, RadiativeTempGradient

sigmaSB = const.sigma_sb.cgs.value
sigmaT = const.sigma_T.cgs.value
mu = const.u.cgs.value
c = const.c.cgs.value
pl_const = const.h

try:
    from opacity import Opac
except ModuleNotFoundError as e:
    raise ModuleNotFoundError('Mesa2py is not installed') from e


class BaseMesaVerticalStructure(BaseVerticalStructure):
    def __init__(self, Mx, alpha, r, F, eps=1e-5, mu=0.6, abundance='solar'):
        super().__init__(Mx, alpha, r, F, eps=eps, mu=mu)
        self.mesaop = Opac(abundance)


class MesaGasMixin:
    def law_of_rho(self, P, T, full_output):
        if full_output:
            rho, eos = self.mesaop.rho(P, T, full_output=full_output)
            return rho, eos
        else:
            return self.mesaop.rho(P, T, full_output=full_output)


class MesaOpacityMixin:
    def law_of_opacity(self, rho, T, lnfree_e):
        return self.mesaop.kappa(rho, T, lnfree_e=lnfree_e)


class AdiabaticTempGradient:
    """
    Temperature gradient class. Return adiabatic d(lnT)/d(lnP) from Mesa.

    """
    def dlnTdlnP(self, y, t):
        rho, eos = self.mesaop.rho(y[Vars.P] * self.P_norm, y[Vars.T] * self.T_norm, full_output=True)
        return eos.grad_ad


class FirstAssumptionRadiativeConvectiveGradient:
    """
    Temperature gradient class. Calculate d(lnT)/d(lnP) in first assumption.
    If gradient is over-adiabatic, then return adiabatic gradient, else calculate radiative gradient.

    """
    def dlnTdlnP(self, y, t):
        varkappa = self.opacity(y)
        rho, eos = self.mesaop.rho(y[Vars.P] * self.P_norm, y[Vars.T] * self.T_norm, True)

        if t == 1:
            dlnTdlnP_rad = - self.dQdz(y, t) * (y[Vars.P] / y[Vars.T] ** 4) * 3 * varkappa * (
                    self.Q_norm * self.P_norm / self.T_norm ** 4) / (16 * sigmaSB * self.z0 * self.omegaK ** 2)
        else:
            dTdz = ((abs(y[Vars.Q]) / y[Vars.T] ** 3) * 3 * varkappa * rho * self.z0 * self.Q_norm / (
                    16 * sigmaSB * self.T_norm ** 4))
            dPdz = rho * (1 - t) * self.omegaK ** 2 * self.z0 ** 2 / self.P_norm

            dlnTdlnP_rad = (y[Vars.P] / y[Vars.T]) * (dTdz / dPdz)

        if dlnTdlnP_rad < eos.grad_ad:
            return dlnTdlnP_rad
        else:
            return eos.grad_ad


class RadConvTempGradient:
    """
    Temperature gradient class. Calculate d(lnT)/d(lnP) in presence of convection according to mixing length theory.

    """
    def dlnTdlnP(self, y, t):
        rho, eos = self.rho(y, True)
        varkappa = self.opacity(y, lnfree_e=eos.lnfree_e)

        if t == 1:
            dlnTdlnP_rad = - self.dQdz(y, t) * (y[Vars.P] / y[Vars.T] ** 4) * 3 * varkappa * (
                    self.Q_norm * self.P_norm / self.T_norm ** 4) / (16 * sigmaSB * self.z0 * self.omegaK ** 2)
        else:
            dTdz = (abs(y[Vars.Q]) / y[Vars.T] ** 3) * 3 * varkappa * rho * self.z0 * self.Q_norm / (
                    16 * sigmaSB * self.T_norm ** 4)
            dPdz = rho * (1 - t) * self.omegaK ** 2 * self.z0 ** 2 / self.P_norm
            dlnTdlnP_rad = (y[Vars.P] / y[Vars.T]) * (dTdz / dPdz)

        if dlnTdlnP_rad < eos.grad_ad:
            return dlnTdlnP_rad
        if t == 1:
            return dlnTdlnP_rad

        alpha_ml = 1.5
        H_p = y[Vars.P] * self.P_norm / (
                rho * self.omegaK ** 2 * self.z0 * (1 - t) + self.omegaK * np.sqrt(y[Vars.P] * self.P_norm * rho))
        H_ml = alpha_ml * H_p
        omega = varkappa * rho * H_ml
        A = 9 / 8 * omega ** 2 / (3 + omega ** 2)
        der = eos.dlnRho_dlnT_const_Pgas

        VV = -((3 + omega ** 2) / (
                3 * omega)) ** 2 * eos.c_p ** 2 * rho ** 2 * H_ml ** 2 * self.omegaK ** 2 * self.z0 * (1 - t) / (
                     512 * sigmaSB ** 2 * y[Vars.T] ** 6 * self.T_norm ** 6 * H_p) * der * (
                     dlnTdlnP_rad - eos.grad_ad)
        V = 1 / np.sqrt(VV)

        coeff = [2 * A, V, V ** 2, - V]
<<<<<<< HEAD
        # print(coeff)
        try:
            x = np.roots(coeff)
        except np.linalg.LinAlgError:
            print('LinAlgError')
            breakpoint()

        x = [a.real for a in x if a.imag == 0 and 0.0 < a.real < 1.0]
        if len(x) != 1:
            print('not one x of there is no right x')
            breakpoint()
        x = x[0]

        # print(x)
        # print(H_p, H_ml, omega, eos.c_p, eos.dlnRho_dlnT_const_Pgas, dlnTdlnP_rad - eos.grad_ad, VV, rho,
        #       y[Vars.P] * self.P_norm, y[Vars.T] * self.T_norm, eos.grad_ad, dlnTdlnP_rad, varkappa)

        dlnTdlnP_conv = eos.grad_ad + (dlnTdlnP_rad - eos.grad_ad) * x * (x + V)
        return dlnTdlnP_conv


class RadConvTempGradientPrad:
    def dlnTdlnP(self, y, t):
        rho, eos = self.rho(y, True)
        varkappa = self.opacity(y, lnfree_e=eos.lnfree_e)

        if t == 1:
            dTdz_der = (self.dQdz(y, t) / y[Vars.T] ** 3) * 3 * varkappa * rho * self.z0 * self.Q_norm / (
                    16 * sigmaSB * self.T_norm ** 4)
            A_der = - rho * self.omegaK ** 2 * self.z0 ** 2 / self.P_norm
            B = 16 * sigmaSB / (3 * c) * self.T_norm ** 4 * y[Vars.T] ** 3 / self.P_norm
            dPdz = A_der - B * dTdz_der
            dlnTdlnP_rad = (y[Vars.P] / y[Vars.T]) * (dTdz_der / dPdz)
            # if dlnTdlnP_rad < 0.0:
            #     print('t = 1, ', dlnTdlnP_rad)
        else:
            dTdz = (abs(y[Vars.Q]) / y[Vars.T] ** 3) * 3 * varkappa * rho * self.z0 * self.Q_norm / (
                    16 * sigmaSB * self.T_norm ** 4)

            A = rho * (1 - t) * self.omegaK ** 2 * self.z0 ** 2 / self.P_norm
            B = 16 * sigmaSB / (3 * c) * self.T_norm ** 4 * y[Vars.T] ** 3 / self.P_norm
            dPdz = A - B * dTdz
            dlnTdlnP_rad = (y[Vars.P] / y[Vars.T]) * (dTdz / dPdz)

            # if dlnTdlnP_rad < 0.0:
            #     print('t = {}, '.format(t), dlnTdlnP_rad)

        if dlnTdlnP_rad < eos.grad_ad:
            return dlnTdlnP_rad
        if t == 1:
            return dlnTdlnP_rad

        alpha_ml = 1.5
        H_p = y[Vars.P] * self.P_norm / (
                rho * self.omegaK ** 2 * self.z0 * (1 - t) + self.omegaK * np.sqrt(y[Vars.P] * self.P_norm * rho))
        H_ml = alpha_ml * H_p
        omega = varkappa * rho * H_ml
        A = 9 / 8 * omega ** 2 / (3 + omega ** 2)
        der = eos.dlnRho_dlnT_const_Pgas

        VV = -((3 + omega ** 2) / (
                3 * omega)) ** 2 * eos.c_p ** 2 * rho ** 2 * H_ml ** 2 * self.omegaK ** 2 * self.z0 * (1 - t) / (
                     512 * sigmaSB ** 2 * y[Vars.T] ** 6 * self.T_norm ** 6 * H_p) * der * (
                     dlnTdlnP_rad - eos.grad_ad)
        V = 1 / np.sqrt(VV)

        coeff = [2 * A, V, V ** 2, - V]
        # print(coeff)
=======
>>>>>>> ef527d07
        try:
            x = np.roots(coeff)
        except np.linalg.LinAlgError:
            print('LinAlgError')
            breakpoint()

        x = [a.real for a in x if a.imag == 0 and 0.0 < a.real < 1.0]
        if len(x) != 1:
            print('not one x of there is no right x')
            breakpoint()
        x = x[0]
        dlnTdlnP_conv = eos.grad_ad + (dlnTdlnP_rad - eos.grad_ad) * x * (x + V)
        return dlnTdlnP_conv


class MesaVerticalStructure(MesaGasMixin, MesaOpacityMixin, RadiativeTempGradient, BaseMesaVerticalStructure):
    """
    Vertical structure class for (tabular) Mesa opacities and EOS with radiative energy transport.

    """
    pass


class MesaIdealVerticalStructure(IdealGasMixin, MesaOpacityMixin, RadiativeTempGradient, BaseMesaVerticalStructure):
    """
    Vertical structure class for (tabular) Mesa opacities and ideal gas EOS with radiative energy transport.

    """
    pass


class MesaVerticalStructureAdiabatic(MesaGasMixin, MesaOpacityMixin, AdiabaticTempGradient, BaseMesaVerticalStructure):
    """
    Vertical structure class for (tabular) Mesa opacities and EOS with adiabatic energy transport.

    """
    pass


class MesaVerticalStructureFirstAssumption(MesaGasMixin, MesaOpacityMixin, FirstAssumptionRadiativeConvectiveGradient,
                                           BaseMesaVerticalStructure):
    """
    Vertical structure class for (tabular) Mesa opacities and EOS with radiative+adiabatic energy transport.

<<<<<<< HEAD

class MesaVerticalStructureRadConv(MesaGasMixin, MesaOpacityMixin, RadConvTempGradient, BaseMesaVerticalStructure):
    pass


class MesaVerticalStructureRadConvPrad(MesaGasMixin, MesaOpacityMixin, RadConvTempGradientPrad, Prad,
                                       BaseMesaVerticalStructure):
=======
    """
    pass


class MesaVerticalStructureRadConv(MesaGasMixin, MesaOpacityMixin, RadConvTempGradient, BaseMesaVerticalStructure):
    """
    Vertical structure class for (tabular) Mesa opacities and EOS with radiative+convective energy transport.

    """
>>>>>>> ef527d07
    pass<|MERGE_RESOLUTION|>--- conflicted
+++ resolved
@@ -1,5 +1,3 @@
-<<<<<<< HEAD
-=======
 #!/usr/bin/env python3
 """
 Module contains several classes that represent vertical structure of accretion disc in case
@@ -13,11 +11,11 @@
 Class MesaVerticalStructureRadConv -- for (tabular) Mesa opacities and EOS with radiative+convective energy transport.
 
 """
->>>>>>> ef527d07
 import numpy as np
 from astropy import constants as const
 
-from vs import BaseVerticalStructure, Vars, IdealGasMixin, RadiativeTempGradient
+from vs import BaseVerticalStructure, Vars, IdealGasMixin, RadiativeTempGradient, BellLin1994TwoComponentOpacityMixin
+from vs import Prad
 
 sigmaSB = const.sigma_sb.cgs.value
 sigmaT = const.sigma_T.cgs.value
@@ -125,7 +123,6 @@
         V = 1 / np.sqrt(VV)
 
         coeff = [2 * A, V, V ** 2, - V]
-<<<<<<< HEAD
         # print(coeff)
         try:
             x = np.roots(coeff)
@@ -194,8 +191,6 @@
 
         coeff = [2 * A, V, V ** 2, - V]
         # print(coeff)
-=======
->>>>>>> ef527d07
         try:
             x = np.roots(coeff)
         except np.linalg.LinAlgError:
@@ -207,6 +202,11 @@
             print('not one x of there is no right x')
             breakpoint()
         x = x[0]
+
+        # print(x)
+        # print(H_p, H_ml, omega, eos.c_p, eos.dlnRho_dlnT_const_Pgas, dlnTdlnP_rad - eos.grad_ad, VV, rho,
+        #       y[Vars.P] * self.P_norm, y[Vars.T] * self.T_norm, eos.grad_ad, dlnTdlnP_rad, varkappa)
+
         dlnTdlnP_conv = eos.grad_ad + (dlnTdlnP_rad - eos.grad_ad) * x * (x + V)
         return dlnTdlnP_conv
 
@@ -240,23 +240,18 @@
     """
     Vertical structure class for (tabular) Mesa opacities and EOS with radiative+adiabatic energy transport.
 
-<<<<<<< HEAD
+    """
+    pass
+
 
 class MesaVerticalStructureRadConv(MesaGasMixin, MesaOpacityMixin, RadConvTempGradient, BaseMesaVerticalStructure):
+    """
+    Vertical structure class for (tabular) Mesa opacities and EOS with radiative+convective energy transport.
+
+    """
     pass
 
 
 class MesaVerticalStructureRadConvPrad(MesaGasMixin, MesaOpacityMixin, RadConvTempGradientPrad, Prad,
                                        BaseMesaVerticalStructure):
-=======
-    """
-    pass
-
-
-class MesaVerticalStructureRadConv(MesaGasMixin, MesaOpacityMixin, RadConvTempGradient, BaseMesaVerticalStructure):
-    """
-    Vertical structure class for (tabular) Mesa opacities and EOS with radiative+convective energy transport.
-
-    """
->>>>>>> ef527d07
     pass