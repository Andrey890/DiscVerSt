--- conflicted
+++ resolved
@@ -38,13 +38,9 @@
 c = const.c.cgs.value
 
 
-<<<<<<< HEAD
-def StructureChoice(M, alpha, r, Par, input, structure, mu=0.6, abundance='solar'):
-=======
 def StructureChoice(M, alpha, r, Par, input, structure, mu=0.6, abundance='solar', nu_irr=None, L_X_irr=None,
                     spectrum_irr=None, spectrum_irr_par=None, args_spectrum_irr=(), kwargs_spectrum_irr={},
                     C_irr=None, T_irr=None, cos_theta_irr=None, cos_theta_irr_exp=1 / 8, P_ph_0=None):
->>>>>>> b489d4ec
     """
     Initialize the chosen vertical structure class.
 
@@ -54,11 +50,6 @@
         Base parameters of structure.
     mu, abundance
         Parameters that describe the chemical composition (ideal gas, tabular values).
-<<<<<<< HEAD
-    structure : str
-        Type of vertical structure. Can be 'Kramers', 'BellLin',
-        'Mesa', 'MesaIdeal', 'MesaAd', 'MesaFirst' or 'MesaRadConv'.
-=======
     nu_irr, L_X_irr, spectrum_irr, spectrum_irr_par
         Additional parameters in case of advanced external irradiation scheme from (Mescheryakov et al. 2011).
     args_spectrum_irr, kwargs_spectrum_irr, cos_theta_irr, cos_theta_irr_exp
@@ -71,7 +62,6 @@
         Type of vertical structure. Can be 'Kramers', 'BellLin',
         'Mesa', 'MesaIdeal', 'MesaAd', 'MesaFirst', 'MesaRadConv',
         'MesaRadConvIrrZero', 'MesaRadConvIrr', 'MesaIrr' or 'MesaFirstIrr'
->>>>>>> b489d4ec
 
     Returns
     -------
@@ -407,12 +397,6 @@
         plt.close()
 
 
-<<<<<<< HEAD
-def S_curve(Par_min, Par_max, M, alpha, r, input='Teff', structure='BellLin', mu=0.6, abundance='solar',
-            z0r_start_estimation=None, n=100, tau_break=True, path_dots=None, add_Pi_values=True, make_pic=True,
-            output='Mdot', xscale='log', yscale='log', path_plot=None,
-            set_title=True, title='S-curve'):
-=======
 def S_curve(Par_min, Par_max, M, alpha, r, input='Teff', structure='BellLin', mu=0.6, abundance='solar', nu_irr=None,
             L_X_irr=None, spectrum_irr=None, spectrum_irr_par=None, args_spectrum_irr=(), kwargs_spectrum_irr={},
             cos_theta_irr=None, cos_theta_irr_exp=1 / 8, C_irr=None, T_irr=None,
@@ -420,7 +404,6 @@
             n=100, tau_break=True, path_dots=None, add_Pi_values=True,
             make_pic=True, output='Mdot', xscale='log', yscale='log',
             path_plot=None, set_title=True, title='S-curve'):
->>>>>>> b489d4ec
     """
     Calculates S-curve and makes table with disc parameters on the S-curve.
     Table contains input parameters of system, surface density Sigma0, viscous torque F,
@@ -456,8 +439,6 @@
         Chemical composition of disc. Use in case of Mesa EOS.
         Format: {'isotope_name': abundance}. For example: {'h1': 0.7, 'he4': 0.3}.
         Use 'solar' str in case of solar composition.
-<<<<<<< HEAD
-=======
     nu_irr : array-like
         If structure in ['MesaRadConvIrr', 'MesaIrr', 'MesaFirstIrr'], nu_irr is the irradiation spectral flux argument.
         Can be (X-ray) frequency (in Hz) or energy (in keV) array for spectral external irradiation flux.
@@ -489,19 +470,15 @@
         If structure == 'MesaRadConvIrrZero', C_irr is the irradiation constant.
     T_irr : double
         If structure == 'MesaRadConvIrrZero', T_irr is the irradiation temperature.
->>>>>>> b489d4ec
     z0r_start_estimation : double
         Start estimation of z0r free parameter to fit the first point of S-curve.
         Further, z0r estimation of the next point is the z0r value of the previous point.
         Default is None, the start estimation is calculated automatically.
-<<<<<<< HEAD
-=======
     Sigma0_start_estimation : double
         If structure in ['MesaRadConvIrr', 'MesaIrr', 'MesaFirstIrr'],
         it's the start estimation of Sigma0 free parameter to fit the first point of S-curve.
         Further, Sigma0 estimation of the next point is the 2*Sigma0 value of the previous point.
         Default is None, the start estimation is calculated automatically.
->>>>>>> b489d4ec
     n : int
         Number of dots to calculate.
     tau_break : bool
@@ -549,16 +526,11 @@
     Sigma_plus_index = 0  # for Sigma_plus
     delta_Sigma_plus = -1
     z0r_estimation = z0r_start_estimation
-<<<<<<< HEAD
-
-    sigma_temp = np.infty
-=======
     sigma_par_estimation = Sigma0_start_estimation
 
     sigma_temp = np.infty
     except_fits = 0
     P_ph_0 = None
->>>>>>> b489d4ec
 
     if path_dots is not None:
         rg = 2 * G * M / c ** 2
@@ -570,27 +542,17 @@
         else:
             header_end += ', abundance = {}'.format(abundance)
             header += ' \tfree_e_c \tconv_param_z \tconv_param_sigma'
-<<<<<<< HEAD
-        if add_Pi_values:
-            header += ' \tPi1 \tPi2 \tPi3 \tPi4'
-=======
         if structure in ['MesaRadConvIrr', 'MesaIrr', 'MesaFirstIrr', 'MesaRadConvIrrZero']:
             header += ' \tQirrQvis \tT_irr \tC_irr'
         if add_Pi_values:
             header += ' \tPi1 \tPi2 \tPi3 \tPi4'
         if structure in ['MesaRadConvIrr', 'MesaIrr', 'MesaFirstIrr']:
             header += ' \tcost \tconverged \tSigma_ph'
->>>>>>> b489d4ec
         header = header + '\nAll values are in CGS units.' + header_end
         np.savetxt(path_dots, [], header=header)
 
     for i, Par in enumerate(np.geomspace(Par_max, Par_min, n)):
         print(i)
-<<<<<<< HEAD
-        vs, F, Teff, Mdot = StructureChoice(M, alpha, r, Par, input, structure, mu, abundance)
-        z0r, result = vs.fit(start_estimation_z0r=z0r_estimation)
-        z0r_estimation = z0r
-=======
         vs, F, Teff, Mdot = StructureChoice(M, alpha, r, Par, input, structure, mu, abundance,
                                             nu_irr=nu_irr, L_X_irr=L_X_irr,
                                             spectrum_irr=spectrum_irr, spectrum_irr_par=spectrum_irr_par,
@@ -621,7 +583,6 @@
             z0r, result = vs.fit(start_estimation_z0r=z0r_estimation)
             z0r_estimation = z0r
 
->>>>>>> b489d4ec
         tau = vs.tau()
         print('Mdot = {:1.3e} g/s, Teff = {:g} K, tau = {:g}, z0r = {:g}'.format(Mdot, Teff, tau, z0r))
 
@@ -636,30 +597,18 @@
         PradPgas_C = (4 * sigmaSB) / (3 * c) * T_C ** 4 / P_C
 
         output_string = [Sigma0, Teff, Mdot, F, z0r, rho_C, T_C, P_C, tau, PradPgas_C, varkappa_C]
-<<<<<<< HEAD
-
-=======
->>>>>>> b489d4ec
+
         print('Sigma0 = {:g} g/cm^2'.format(Sigma0))
 
         rho, eos = vs.law_of_rho(P_C, T_C, full_output=True)
         try:
-<<<<<<< HEAD
-            _ = eos.grad_ad
-=======
             _ = eos.c_p
->>>>>>> b489d4ec
             free_e = np.exp(eos.lnfree_e)
             conv_param_z, conv_param_sigma = Convective_parameter(vs)
             output_string.extend([free_e, conv_param_z, conv_param_sigma])
         except AttributeError:
             pass
 
-<<<<<<< HEAD
-        if add_Pi_values:
-            output_string.extend(vs.Pi_finder())
-
-=======
         if structure in ['MesaRadConvIrr', 'MesaIrr', 'MesaFirstIrr', 'MesaRadConvIrrZero']:
             QirrQvis = vs.Q_irr / vs.Q0
             T_irr_, C_irr_ = vs.T_irr, vs.C_irr
@@ -676,7 +625,6 @@
                 cost_func = result.fun[0] ** 2 + result.fun[1] ** 2
             output_string.extend([cost_func, vs.converged, vs.Sigma_ph])
 
->>>>>>> b489d4ec
         Sigma_plot.append(Sigma0)
 
         if i == 0:
@@ -703,15 +651,6 @@
                 raise Exception('Incorrect output, try Teff, Mdot, Mdot_Mdot_edd, F, z0r or T_C')
 
         if PradPgas_C < 1.0 and key:
-<<<<<<< HEAD
-            PradPgas10_index = i - 1
-            key = False
-        if delta_Sigma_plus > 0.0 and Sigma_plus_key:
-            Sigma_plus_index = i - 1
-            Sigma_plus_key = False
-        if delta_Sigma_plus < 0.0 and not Sigma_plus_key and Sigma_minus_key:
-            Sigma_minus_index = i - 1
-=======
             PradPgas10_index = i - 1 - except_fits
             key = False
         if delta_Sigma_plus > 0.0 and Sigma_plus_key:
@@ -719,7 +658,6 @@
             Sigma_plus_key = False
         if delta_Sigma_plus < 0.0 and not Sigma_plus_key and Sigma_minus_key:
             Sigma_minus_index = i - 1 - except_fits
->>>>>>> b489d4ec
             Sigma_minus_key = False
 
         output_string = np.array(output_string)
@@ -728,11 +666,8 @@
             file.write('\n')
     with open(path_dots, 'a') as file:
         file.write('# Sigma_plus_index = {:d}  Sigma_minus_index = {:d}'.format(Sigma_plus_index, Sigma_minus_index))
-<<<<<<< HEAD
-=======
         if structure in ['MesaRadConvIrr', 'MesaIrr', 'MesaFirstIrr', 'MesaRadConvIrrZero']:
             file.write('\n# Except_fits = {}'.format(except_fits))
->>>>>>> b489d4ec
 
     if not make_pic:
         return 0
@@ -785,14 +720,10 @@
 
 
 def Radial_Plot(M, alpha, r_start, r_end, Par, input='Mdot', structure='BellLin', mu=0.6, abundance='solar',
-<<<<<<< HEAD
-                z0r_start_estimation=None,  n=100, tau_break=True, path_dots=None, add_Pi_values=True):
-=======
                 nu_irr=None, L_X_irr=None, spectrum_irr=None, spectrum_irr_par=None, args_spectrum_irr=(),
                 kwargs_spectrum_irr={}, cos_theta_irr=None, cos_theta_irr_exp=1 / 8, C_irr=None, T_irr=None,
                 z0r_start_estimation=None, Sigma0_start_estimation=None,
                 n=100, tau_break=True, path_dots=None, add_Pi_values=True):
->>>>>>> b489d4ec
     """
     Calculates radial structure of disc. Return table, which contains input parameters of the system,
     surface density Sigma0, viscous torque F, accretion rate Mdot, effective temperature Teff,
@@ -826,8 +757,6 @@
         Chemical composition of disc. Use in case of Mesa EOS.
         Format: {'isotope_name': abundance}. For example: {'h1': 0.7, 'he4': 0.3}.
         Use 'solar' str in case of solar composition.
-<<<<<<< HEAD
-=======
     nu_irr : array-like
         If structure in ['MesaRadConvIrr', 'MesaIrr', 'MesaFirstIrr'], nu_irr is the irradiation spectral flux argument.
         Can be (X-ray) frequency (in Hz) or energy (in keV) array for spectral external irradiation flux.
@@ -859,19 +788,15 @@
         If structure == 'MesaRadConvIrrZero', C_irr is the irradiation constant.
     T_irr : double
         If structure == 'MesaRadConvIrrZero', T_irr is the irradiation temperature.
->>>>>>> b489d4ec
     z0r_start_estimation : double
         Start estimation of z0r free parameter to fit the first point of radial structure.
         Further, z0r estimation of the next point is the z0r value of the previous point.
         Default is None, the start estimation is calculated automatically.
-<<<<<<< HEAD
-=======
     Sigma0_start_estimation : double
         If structure in ['MesaRadConvIrr', 'MesaIrr', 'MesaFirstIrr'],
         it's the start estimation of Sigma0 free parameter to fit the first point of radial structure.
         Further, Sigma0 estimation of the next point is the 2*Sigma0 value of the previous point.
         Default is None, the start estimation is calculated automatically.
->>>>>>> b489d4ec
     n : int
         Number of dots to calculate.
     tau_break : bool
@@ -887,39 +812,14 @@
 
     tau_key = True
     z0r_estimation = z0r_start_estimation
-<<<<<<< HEAD
-=======
     sigma_par_estimation = Sigma0_start_estimation
     P_ph_0 = None
     except_fits = 0
->>>>>>> b489d4ec
 
     if input == 'Mdot':
         Mdot = Par
     elif input == 'Mdot_Mdot_edd':
         Mdot = Par * 1.39e18 * M / M_sun
-<<<<<<< HEAD
-
-    if path_dots is not None:
-        header = 'r \tr/rg \tSigma0 \tTeff \tF \tz0r \trho_c \tT_c \tP_c \ttau \tPradPgas_c \tvarkappa_c'
-        header_end = '\nM = {:e} Msun, alpha = {}, Mdot = {} g/s, structure = {}'.format(
-            M / M_sun, alpha, Mdot, structure)
-        if structure in ['Kramers', 'BellLin', 'MesaIdeal']:
-            header_end += ', mu = {}'.format(mu)
-        else:
-            header_end += ', abundance = {}'.format(abundance)
-            header += ' \tfree_e \tconv_param_z \tconv_param_sigma'
-        if add_Pi_values:
-            header += ' \tPi1 \tPi2 \tPi3 \tPi4'
-        header = header + '\nAll values are in CGS units.' + header_end
-        np.savetxt(path_dots, [], header=header)
-
-    for i, r in enumerate(np.geomspace(r_start, r_end, n)):
-        print(i)
-        vs, F, Teff, Mdot = StructureChoice(M, alpha, r, Par, input, structure, mu, abundance)
-        z0r, result = vs.fit(start_estimation_z0r=z0r_estimation)
-        z0r_estimation = z0r
-=======
 
     if path_dots is not None:
         header = 'r \tr/rg \tSigma0 \tTeff \tF \tz0r \trho_c \tT_c \tP_c \ttau \tPradPgas_c \tvarkappa_c'
@@ -971,7 +871,6 @@
             z0r, result = vs.fit(start_estimation_z0r=z0r_estimation)
             z0r_estimation = z0r
 
->>>>>>> b489d4ec
         tau = vs.tau()
         rg = 2 * G * M / c ** 2
         print('r = {:1.3e} cm = {:g} rg, Teff = {:g} K, tau = {:g}, z0r = {:g}'.format(r, r / rg, Teff, tau, z0r))
@@ -997,11 +896,6 @@
         except AttributeError:
             pass
 
-<<<<<<< HEAD
-        if add_Pi_values:
-            output_string.extend(vs.Pi_finder())
-
-=======
         if structure in ['MesaRadConvIrr', 'MesaIrr', 'MesaFirstIrr', 'MesaRadConvIrrZero']:
             QirrQvis = vs.Q_irr / vs.Q0
             T_irr_, C_irr_ = vs.T_irr, vs.C_irr
@@ -1018,17 +912,13 @@
                 cost_func = result.fun[0] ** 2 + result.fun[1] ** 2
             output_string.extend([cost_func, vs.converged, vs.Sigma_ph])
 
->>>>>>> b489d4ec
         output_string = np.array(output_string)
         with open(path_dots, 'a') as file:
             np.savetxt(file, output_string, newline=' ')
             file.write('\n')
-<<<<<<< HEAD
-=======
     if structure in ['MesaRadConvIrr', 'MesaIrr', 'MesaFirstIrr', 'MesaRadConvIrrZero']:
         with open(path_dots, 'a') as file:
             file.write('# Except_fits = {}'.format(except_fits))
->>>>>>> b489d4ec
     return 0
 
 
