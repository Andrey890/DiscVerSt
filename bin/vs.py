--- conflicted
+++ resolved
@@ -136,11 +136,14 @@
         return self.z0 * self.omegaK ** 2 / varkappa
 
     def P_ph(self):
+        # print(1e-7 * self.P_norm, self.Teff)
         solution = solve_ivp(
             self.photospheric_pressure_equation,
             [0, 2 / 3],
             [1e-7 * self.P_norm], rtol=self.eps
+            # [10], rtol=self.eps
         )
+        # print(solution.y[0][-1])
         return solution.y[0][-1]
 
     def Q_initial(self):
@@ -162,6 +165,9 @@
         y[Vars.P] = self.P_ph() / self.P_norm
         y[Vars.Q] = Q_initial
         y[Vars.T] = (Q_initial * self.Q_norm / sigmaSB) ** (1 / 4) / self.T_norm
+        # print('P_ph = ', self.P_ph(), self.P_ph() / self.P_norm)
+        # breakpoint()
+        # print('y_initial = {}'.format(y))
         return y
 
     def dlnTdlnP(self, y, t):
@@ -197,6 +203,9 @@
         dy[Vars.Q] = self.dQdz(y, t)
         grad = self.dlnTdlnP(y, t)
         dy[Vars.T] = grad * dy[Vars.P] * y[Vars.T] / y[Vars.P]
+
+        # print(y, t, dy, grad)  # , self.z0 > 0, self.P_norm > 0, self.sigma_norm > 0)
+        # print(rho, y[Vars.P] * self.P_norm, y[Vars.T] * self.T_norm)
         return dy
 
     def integrate(self, t):
@@ -303,6 +312,7 @@
         """
 
         def dq(z0r):
+            # print('z0r = ', z0r)
             self.z0 = z0r * self.r
             q_c = self.y_c()[Vars.Q]
             return q_c
@@ -341,6 +351,34 @@
                     16 * sigmaSB * self.T_norm ** 4)
             dPdz = rho * (1 - t) * self.omegaK ** 2 * self.z0 ** 2 / self.P_norm
             dlnTdlnP_rad = (y[Vars.P] / y[Vars.T]) * (dTdz / dPdz)
+        return dlnTdlnP_rad
+
+
+class RadiativeTempGradientPrad:
+    def dlnTdlnP(self, y, t):
+        rho, eos = self.rho(y, full_output=True)
+        varkappa = self.opacity(y, lnfree_e=eos.lnfree_e)
+
+        if t == 1:
+            dTdz_der = (self.dQdz(y, t) / y[Vars.T] ** 3) * 3 * varkappa * rho * self.z0 * self.Q_norm / (
+                    16 * sigmaSB * self.T_norm ** 4)
+            A_der = - rho * self.omegaK ** 2 * self.z0 ** 2 / self.P_norm
+            B = 16 * sigmaSB / (3 * c) * self.T_norm ** 4 * y[Vars.T] ** 3 / self.P_norm
+            dPdz = A_der - B * dTdz_der
+            dlnTdlnP_rad = (y[Vars.P] / y[Vars.T]) * (dTdz_der / dPdz)
+            # # if dlnTdlnP_rad < 0.0:
+            # #     print('t = 1, ', dlnTdlnP_rad)
+        else:
+            dTdz = (abs(y[Vars.Q]) / y[Vars.T] ** 3) * 3 * varkappa * rho * self.z0 * self.Q_norm / (
+                    16 * sigmaSB * self.T_norm ** 4)
+
+            A = rho * (1 - t) * self.omegaK ** 2 * self.z0 ** 2 / self.P_norm
+            B = 16 * sigmaSB / (3 * c) * self.T_norm ** 4 * y[Vars.T] ** 3 / self.P_norm
+            dPdz = A - B * dTdz
+            dlnTdlnP_rad = (y[Vars.P] / y[Vars.T]) * (dTdz / dPdz)
+
+            # if dlnTdlnP_rad < 0.0:
+            #     print('t = {}, '.format(t), dlnTdlnP_rad)
         return dlnTdlnP_rad
 
 
@@ -383,7 +421,6 @@
         return np.minimum(self.opacity_h(rho, T), self.opacity_ff(rho, T))
 
 
-<<<<<<< HEAD
 class Prad:
     def viscosity(self, y):
         return self.law_of_viscosity(y[Vars.P] * self.P_norm +
@@ -449,8 +486,6 @@
         return Pi_real
 
 
-=======
->>>>>>> ef527d07
 class IdealKramersVerticalStructure(IdealGasMixin, KramersOpacityMixin, RadiativeTempGradient, BaseVerticalStructure):
     """
     Vertical structure class for Kramers opacity law and ideal gas EOS.
@@ -465,6 +500,16 @@
     Vertical structure class for opacity laws from (Bell & Lin, 1994) and ideal gas EOS.
 
     """
+    pass
+
+
+class IdealKramersVerticalStructurePrad(IdealGasMixin, KramersOpacityMixin, RadiativeTempGradientPrad, Prad,
+                                        BaseVerticalStructure):
+    pass
+
+
+class IdealBellLin1994VerticalStructurePrad(IdealGasMixin, BellLin1994TwoComponentOpacityMixin,
+                                            RadiativeTempGradientPrad, Prad, BaseVerticalStructure):
     pass
 
 
